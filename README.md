--- conflicted
+++ resolved
@@ -17,12 +17,9 @@
 
 ```
 
-<<<<<<< HEAD
 ## Contributing 
 See information about contributing [here](CONTRIBUTING.md).
 
-=======
->>>>>>> b9099134
 ## License
 
 Copyright 2018 Aaron Wright, David Roon, and ConsenSys AG.
